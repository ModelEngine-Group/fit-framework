<?xml version="1.0" encoding="UTF-8"?>
<project xmlns="http://maven.apache.org/POM/4.0.0" xmlns:xsi="http://www.w3.org/2001/XMLSchema-instance"
         xsi:schemaLocation="http://maven.apache.org/POM/4.0.0 http://maven.apache.org/xsd/maven-4.0.0.xsd">
    <modelVersion>4.0.0</modelVersion>

    <groupId>org.fitframework.waterflow</groupId>
    <artifactId>waterflow-dependency</artifactId>
    <version>3.5.0-SNAPSHOT</version>
    <packaging>pom</packaging>

    <description>Dependency Management of A Reactive Process Engine combining Traditional BPM Capabilities</description>
    <url>https://github.com/ModelEngine-Group/fit-framework</url>

    <licenses>
        <license>
            <name>MIT License</name>
            <url>https://opensource.org/licenses/MIT</url>
            <distribution>repo</distribution>
        </license>
    </licenses>

    <developers>
        <developer>
            <name>Song Yongtan</name>
            <email>271667068.qq.com</email>
            <roles>
                <role>Committer</role>
            </roles>
        </developer>
    </developers>

    <scm>
        <connection>scm:git:git://github.com/ModelEngine-Group/fit-framework.git</connection>
        <developerConnection>scm:git:ssh://github.com/ModelEngine-Group/fit-framework.git</developerConnection>
        <url>https://github.com/ModelEngine-Group/fit-framework</url>
    </scm>

    <properties>
        <project.build.sourceEncoding>UTF-8</project.build.sourceEncoding>
        <project.reporting.outputEncoding>UTF-8</project.reporting.outputEncoding>
        <java.version>17</java.version>

<<<<<<< HEAD
        <!-- Framework version -->
        <fit.version>3.6.0-SNAPSHOT</fit.version>
        <fel.version>1.0.0-SNAPSHOT</fel.version>
        <waterflow.version>1.0.0-SNAPSHOT</waterflow.version>
        <ohscript.version>0.0.3.6-SNAPSHOT</ohscript.version>
        <task.version>0.1.0</task.version>
        <jober.genericable.version>0.6.0-SNAPSHOT</jober.genericable.version>
        <jober.multiversion.genericable.version>0.1.0-SNAPSHOT</jober.multiversion.genericable.version>
=======
        <!-- Framework versions -->
        <fit.version>3.5.0-SNAPSHOT</fit.version>
        <waterflow.version>3.5.0-SNAPSHOT</waterflow.version>
        <ohscript.version>3.5.0-SNAPSHOT</ohscript.version>
>>>>>>> 7d4969f4

        <!-- Third-party versions -->
        <druid.version>1.2.20</druid.version>
        <fastjson.version>1.2.83</fastjson.version>
        <guava.version>32.0.1-jre</guava.version>
        <h2.version>2.3.232</h2.version>
        <lombok.version>1.18.36</lombok.version>
        <jackson.version>2.18.2</jackson.version>
        <mybatis.version>3.5.13</mybatis.version>

        <!-- Test framework versions -->
        <assertj.version>3.27.3</assertj.version>
        <junit5.version>5.12.2</junit5.version>
        <mockito.version>5.17.0</mockito.version>
        <mockito-junit-jupiter.version>5.9.0</mockito-junit-jupiter.version>
    </properties>

    <dependencyManagement>
        <dependencies>
            <!-- FIT -->
            <dependency>
                <groupId>org.fitframework</groupId>
                <artifactId>fit-api</artifactId>
                <version>${fit.version}</version>
            </dependency>
            <dependency>
                <groupId>org.fitframework</groupId>
                <artifactId>fit-data-repository-service</artifactId>
                <version>${fit.version}</version>
            </dependency>
            <dependency>
                <groupId>org.fitframework.service</groupId>
                <artifactId>fit-http-classic</artifactId>
                <version>${fit.version}</version>
            </dependency>
            <dependency>
                <groupId>org.fitframework.integration</groupId>
                <artifactId>fit-mybatis</artifactId>
                <version>${fit.version}</version>
            </dependency>
            <dependency>
                <groupId>org.fitframework</groupId>
                <artifactId>fit-reactor</artifactId>
                <version>${fit.version}</version>
            </dependency>
            <dependency>
                <groupId>org.fitframework.extension</groupId>
                <artifactId>fit-schedule</artifactId>
                <version>${fit.version}</version>
            </dependency>
            <dependency>
                <groupId>org.fitframework.service</groupId>
                <artifactId>fit-service-registry-and-discovery</artifactId>
                <version>${fit.version}</version>
            </dependency>
            <dependency>
                <groupId>org.fitframework.extension</groupId>
                <artifactId>fit-transaction</artifactId>
                <version>${fit.version}</version>
            </dependency>
            <dependency>
                <groupId>org.fitframework</groupId>
                <artifactId>fit-util</artifactId>
                <version>${fit.version}</version>
            </dependency>

            <!-- WaterFlow -->
            <dependency>
                <groupId>org.fitframework.waterflow</groupId>
                <artifactId>waterflow-bridge-fit-reactor</artifactId>
                <version>${waterflow.version}</version>
            </dependency>
            <dependency>
                <groupId>org.fitframework.waterflow</groupId>
                <artifactId>waterflow-core</artifactId>
                <version>${waterflow.version}</version>
            </dependency>
            <dependency>
                <groupId>org.fitframework.waterflow</groupId>
                <artifactId>waterflow-genericable</artifactId>
                <version>${waterflow.version}</version>
            </dependency>

            <!-- Ohscript -->
            <dependency>
                <groupId>org.fitframework.ohscript</groupId>
                <artifactId>ohscript</artifactId>
                <version>${ohscript.version}</version>
            </dependency>

            <!-- Third-party -->
            <dependency>
                <groupId>com.alibaba</groupId>
                <artifactId>druid</artifactId>
                <version>${druid.version}</version>
            </dependency>
            <dependency>
                <groupId>com.alibaba</groupId>
                <artifactId>fastjson</artifactId>
                <version>${fastjson.version}</version>
            </dependency>

            <dependency>
                <groupId>com.fasterxml.jackson.core</groupId>
                <artifactId>jackson-annotations</artifactId>
                <version>${jackson.version}</version>
            </dependency>
            <dependency>
                <groupId>com.fasterxml.jackson.core</groupId>
                <artifactId>jackson-core</artifactId>
                <version>${jackson.version}</version>
            </dependency>
            <dependency>
                <groupId>com.fasterxml.jackson.core</groupId>
                <artifactId>jackson-databind</artifactId>
                <version>${jackson.version}</version>
            </dependency>
            <dependency>
                <groupId>org.projectlombok</groupId>
                <artifactId>lombok</artifactId>
                <version>${lombok.version}</version>
                <scope>provided</scope>
            </dependency>
            <dependency>
                <groupId>org.mybatis</groupId>
                <artifactId>mybatis</artifactId>
                <version>${mybatis.version}</version>
            </dependency>

            <!-- Test -->
            <dependency>
                <groupId>org.junit.jupiter</groupId>
                <artifactId>junit-jupiter</artifactId>
                <version>${junit5.version}</version>
                <scope>test</scope>
            </dependency>
            <dependency>
                <groupId>org.mockito</groupId>
                <artifactId>mockito-core</artifactId>
                <version>${mockito.version}</version>
                <scope>test</scope>
            </dependency>
            <dependency>
                <groupId>org.mockito</groupId>
                <artifactId>mockito-junit-jupiter</artifactId>
                <version>${mockito-junit-jupiter.version}</version>
                <scope>test</scope>
            </dependency>
            <dependency>
                <groupId>org.assertj</groupId>
                <artifactId>assertj-core</artifactId>
                <version>${assertj.version}</version>
                <scope>test</scope>
            </dependency>
            <dependency>
                <groupId>com.google.guava</groupId>
                <artifactId>guava</artifactId>
                <version>${guava.version}</version>
                <scope>test</scope>
            </dependency>
            <dependency>
                <groupId>com.h2database</groupId>
                <artifactId>h2</artifactId>
                <version>${h2.version}</version>
                <scope>test</scope>
            </dependency>
        </dependencies>
    </dependencyManagement>

    <build>
        <plugins>
            <plugin>
                <groupId>org.sonatype.central</groupId>
                <artifactId>central-publishing-maven-plugin</artifactId>
                <version>0.7.0</version>
                <extensions>true</extensions>
                <configuration>
                    <publishingServerId>central</publishingServerId>
                </configuration>
            </plugin>
        </plugins>
    </build>
</project><|MERGE_RESOLUTION|>--- conflicted
+++ resolved
@@ -5,7 +5,7 @@
 
     <groupId>org.fitframework.waterflow</groupId>
     <artifactId>waterflow-dependency</artifactId>
-    <version>3.5.0-SNAPSHOT</version>
+    <version>3.6.0-SNAPSHOT</version>
     <packaging>pom</packaging>
 
     <description>Dependency Management of A Reactive Process Engine combining Traditional BPM Capabilities</description>
@@ -40,21 +40,10 @@
         <project.reporting.outputEncoding>UTF-8</project.reporting.outputEncoding>
         <java.version>17</java.version>
 
-<<<<<<< HEAD
-        <!-- Framework version -->
+        <!-- Framework versions -->
         <fit.version>3.6.0-SNAPSHOT</fit.version>
-        <fel.version>1.0.0-SNAPSHOT</fel.version>
-        <waterflow.version>1.0.0-SNAPSHOT</waterflow.version>
-        <ohscript.version>0.0.3.6-SNAPSHOT</ohscript.version>
-        <task.version>0.1.0</task.version>
-        <jober.genericable.version>0.6.0-SNAPSHOT</jober.genericable.version>
-        <jober.multiversion.genericable.version>0.1.0-SNAPSHOT</jober.multiversion.genericable.version>
-=======
-        <!-- Framework versions -->
-        <fit.version>3.5.0-SNAPSHOT</fit.version>
-        <waterflow.version>3.5.0-SNAPSHOT</waterflow.version>
-        <ohscript.version>3.5.0-SNAPSHOT</ohscript.version>
->>>>>>> 7d4969f4
+        <waterflow.version>3.6.0-SNAPSHOT</waterflow.version>
+        <ohscript.version>3.6.0-SNAPSHOT</ohscript.version>
 
         <!-- Third-party versions -->
         <druid.version>1.2.20</druid.version>
