<?xml version="1.0" encoding="UTF-8"?>
<project xmlns="http://maven.apache.org/POM/4.0.0" xmlns:xsi="http://www.w3.org/2001/XMLSchema-instance"
         xsi:schemaLocation="http://maven.apache.org/POM/4.0.0 http://maven.apache.org/xsd/maven-4.0.0.xsd">
    <modelVersion>4.0.0</modelVersion>

<<<<<<< HEAD
    <parent>
        <groupId>org.fitframework</groupId>
        <artifactId>parent</artifactId>
        <version>3.6.0-SNAPSHOT</version>
    </parent>

=======
    <groupId>org.fitframework</groupId>
>>>>>>> 500a0947
    <artifactId>framework-parent</artifactId>
    <version>3.5.0-SNAPSHOT</version>
    <packaging>pom</packaging>

    <modules>
        <module>fel/java</module>
        <module>fit/java</module>
        <module>ohscript</module>
        <module>waterflow/java</module>
    </modules>
</project><|MERGE_RESOLUTION|>--- conflicted
+++ resolved
@@ -3,18 +3,9 @@
          xsi:schemaLocation="http://maven.apache.org/POM/4.0.0 http://maven.apache.org/xsd/maven-4.0.0.xsd">
     <modelVersion>4.0.0</modelVersion>
 
-<<<<<<< HEAD
-    <parent>
-        <groupId>org.fitframework</groupId>
-        <artifactId>parent</artifactId>
-        <version>3.6.0-SNAPSHOT</version>
-    </parent>
-
-=======
     <groupId>org.fitframework</groupId>
->>>>>>> 500a0947
     <artifactId>framework-parent</artifactId>
-    <version>3.5.0-SNAPSHOT</version>
+    <version>3.6.0-SNAPSHOT</version>
     <packaging>pom</packaging>
 
     <modules>
