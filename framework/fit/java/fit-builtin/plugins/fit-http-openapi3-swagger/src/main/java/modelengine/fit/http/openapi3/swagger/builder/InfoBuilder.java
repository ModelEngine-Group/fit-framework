--- conflicted
+++ resolved
@@ -21,13 +21,8 @@
  * @since 2023-08-23
  */
 public class InfoBuilder implements EntityBuilder<Info> {
-<<<<<<< HEAD
     private static final String FIT_VERSION = "3.7.0-SNAPSHOT";
-    private static final String SWAGGER_UI_VERSION = "v5.30.3";
-=======
-    private static final String FIT_VERSION = "3.6.2-SNAPSHOT";
     private static final String SWAGGER_UI_VERSION = "v5.31.0";
->>>>>>> 45b78c48
 
     private final ApplicationConfig applicationConfig;
 
