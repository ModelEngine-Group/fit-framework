--- conflicted
+++ resolved
@@ -21,13 +21,8 @@
  * @since 2023-08-23
  */
 public class InfoBuilder implements EntityBuilder<Info> {
-<<<<<<< HEAD
     private static final String FIT_VERSION = "3.6.0-SNAPSHOT";
-    private static final String SWAGGER_UI_VERSION = "v5.27.0";
-=======
-    private static final String FIT_VERSION = "3.5.1-SNAPSHOT";
     private static final String SWAGGER_UI_VERSION = "v5.28.0";
->>>>>>> 6a5dcfc6
 
     private final ApplicationConfig applicationConfig;
 
