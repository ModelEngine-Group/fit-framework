<?xml version="1.0" encoding="UTF-8"?>
<project xmlns="http://maven.apache.org/POM/4.0.0" xmlns:xsi="http://www.w3.org/2001/XMLSchema-instance"
         xsi:schemaLocation="http://maven.apache.org/POM/4.0.0 http://maven.apache.org/xsd/maven-4.0.0.xsd">
    <modelVersion>4.0.0</modelVersion>

    <groupId>org.fitframework.fel</groupId>
    <artifactId>fel-parent</artifactId>
    <version>3.5.0-SNAPSHOT</version>
    <packaging>pom</packaging>

    <description>FIT Expression for LLM</description>
    <url>https://github.com/ModelEngine-Group/fit-framework</url>

    <licenses>
        <license>
            <name>MIT License</name>
            <url>https://opensource.org/licenses/MIT</url>
            <distribution>repo</distribution>
        </license>
    </licenses>

    <developers>
        <developer>
            <name>Song Yongtan</name>
            <email>271667068.qq.com</email>
            <roles>
                <role>Committer</role>
            </roles>
        </developer>
    </developers>

    <scm>
        <connection>scm:git:git://github.com/ModelEngine-Group/fit-framework.git</connection>
        <developerConnection>scm:git:ssh://github.com/ModelEngine-Group/fit-framework.git</developerConnection>
        <url>https://github.com/ModelEngine-Group/fit-framework</url>
    </scm>

    <modules>
        <module>components</module>
        <module>fel-community</module>
        <module>fel-core</module>
        <module>fel-flow</module>
        <module>maven-plugins</module>
        <module>plugins</module>
        <module>services</module>
    </modules>

    <properties>
        <project.build.sourceEncoding>UTF-8</project.build.sourceEncoding>
        <project.reporting.outputEncoding>UTF-8</project.reporting.outputEncoding>
        <java.version>17</java.version>

        <!-- Framework version -->
<<<<<<< HEAD
        <fit.version>3.6.0-SNAPSHOT</fit.version>
        <fel.version>1.0.0-SNAPSHOT</fel.version>
        <waterflow.version>1.0.0-SNAPSHOT</waterflow.version>
        <tool.version>1.0.0-SNAPSHOT</tool.version>
=======
        <fit.version>3.5.0-SNAPSHOT</fit.version>
        <fel.version>3.5.0-SNAPSHOT</fel.version>
        <waterflow.version>3.5.0-SNAPSHOT</waterflow.version>
>>>>>>> 7d4969f4

        <!-- Third-party versions -->
        <bytebuddy.version>1.17.5</bytebuddy.version>
        <jackson.version>2.18.2</jackson.version>

        <!-- Test framework versions -->
        <assertj.version>3.27.3</assertj.version>
        <junit5.version>5.12.2</junit5.version>
        <mockito.version>5.17.0</mockito.version>

        <!-- Maven plugin versions -->
        <maven.antrun.version>3.1.0</maven.antrun.version>
        <maven.compiler.version>3.14.0</maven.compiler.version>
        <maven.dependency.version>3.8.1</maven.dependency.version>
        <maven.jar.version>3.4.2</maven.jar.version>
        <maven.plugin.version>3.8.2</maven.plugin.version>
        <maven.surefire.version>3.5.3</maven.surefire.version>
        <maven.source.version>3.3.1</maven.source.version>
        <maven.version>3.8.8</maven.version>
        <central-publishing.maven-plugin.version>0.7.0</central-publishing.maven-plugin.version>
        <jacoco.maven-plugin.version>0.8.13</jacoco.maven-plugin.version>
    </properties>

    <dependencyManagement>
        <dependencies>
            <!-- FIT -->
            <dependency>
                <groupId>org.fitframework</groupId>
                <artifactId>fit-api</artifactId>
                <version>${fit.version}</version>
            </dependency>
            <dependency>
                <groupId>org.fitframework.service</groupId>
                <artifactId>fit-http-classic</artifactId>
                <version>${fit.version}</version>
            </dependency>
            <dependency>
                <groupId>org.fitframework.service</groupId>
                <artifactId>fit-http-protocol</artifactId>
                <version>${fit.version}</version>
            </dependency>
            <dependency>
                <groupId>org.fitframework</groupId>
                <artifactId>fit-maven-plugin-util</artifactId>
                <version>${fit.version}</version>
            </dependency>
            <dependency>
                <groupId>org.fitframework</groupId>
                <artifactId>fit-reactor</artifactId>
                <version>${fit.version}</version>
            </dependency>
            <dependency>
                <groupId>org.fitframework</groupId>
                <artifactId>fit-util</artifactId>
                <version>${fit.version}</version>
            </dependency>
            <dependency>
                <groupId>org.fitframework.plugin</groupId>
                <artifactId>fit-message-serializer-json-jackson</artifactId>
                <version>${fit.version}</version>
            </dependency>

            <!-- WaterFlow -->
            <dependency>
                <groupId>org.fitframework.watrflow</groupId>
                <artifactId>waterflow-core</artifactId>
                <version>${waterflow.version}</version>
            </dependency>
            <dependency>
                <groupId>org.fitframework.waterflow</groupId>
                <artifactId>waterflow-bridge-fit-reactor</artifactId>
                <version>${waterflow.version}</version>
            </dependency>

            <!-- FEL -->
            <dependency>
                <groupId>org.fitframework.fel</groupId>
                <artifactId>fel-core</artifactId>
                <version>${fel.version}</version>
            </dependency>
            <dependency>
                <groupId>org.fitframework.fel</groupId>
                <artifactId>tool-service</artifactId>
                <version>${fel.version}</version>
            </dependency>
            <dependency>
                <groupId>org.fitframework.fel</groupId>
                <artifactId>tool-info</artifactId>
                <version>${fel.version}</version>
            </dependency>

            <!-- Third-party -->
            <dependency>
                <groupId>net.bytebuddy</groupId>
                <artifactId>byte-buddy</artifactId>
                <version>${bytebuddy.version}</version>
            </dependency>
            <dependency>
                <groupId>com.fasterxml.jackson.core</groupId>
                <artifactId>jackson-databind</artifactId>
                <version>${jackson.version}</version>
            </dependency>

            <!-- Test -->
            <dependency>
                <groupId>org.fitframework</groupId>
                <artifactId>fit-test-framework</artifactId>
                <version>${fit.version}</version>
                <scope>test</scope>
            </dependency>
            <dependency>
                <groupId>org.junit.jupiter</groupId>
                <artifactId>junit-jupiter</artifactId>
                <version>${junit5.version}</version>
                <scope>test</scope>
            </dependency>
            <dependency>
                <groupId>org.mockito</groupId>
                <artifactId>mockito-core</artifactId>
                <version>${mockito.version}</version>
                <scope>test</scope>
            </dependency>
            <dependency>
                <groupId>org.assertj</groupId>
                <artifactId>assertj-core</artifactId>
                <version>${assertj.version}</version>
                <scope>test</scope>
            </dependency>
        </dependencies>
    </dependencyManagement>

    <build>
        <plugins>
            <plugin>
                <groupId>org.apache.maven.plugins</groupId>
                <artifactId>maven-compiler-plugin</artifactId>
                <version>${maven.compiler.version}</version>
                <configuration>
                    <source>${java.version}</source>
                    <target>${java.version}</target>
                    <encoding>${project.build.sourceEncoding}</encoding>
                    <showWarnings>true</showWarnings>
                    <showDeprecation>true</showDeprecation>
                    <compilerArgs>
                        <arg>-parameters</arg>
                    </compilerArgs>
                </configuration>
            </plugin>
            <plugin>
                <groupId>org.apache.maven.plugins</groupId>
                <artifactId>maven-source-plugin</artifactId>
                <version>${maven.source.version}</version>
                <executions>
                    <execution>
                        <id>attach-sources</id>
                        <goals>
                            <goal>jar-no-fork</goal>
                        </goals>
                    </execution>
                </executions>
            </plugin>
            <plugin>
                <groupId>org.apache.maven.plugins</groupId>
                <artifactId>maven-jar-plugin</artifactId>
                <version>${maven.jar.version}</version>
                <configuration>
                    <archive>
                        <manifestEntries>
                            <Created-By>FIT lab</Created-By>
                        </manifestEntries>
                    </archive>
                </configuration>
            </plugin>
            <plugin>
                <groupId>org.apache.maven.plugins</groupId>
                <artifactId>maven-surefire-plugin</artifactId>
                <version>${maven.surefire.version}</version>
            </plugin>
            <plugin>
                <groupId>org.fitframework</groupId>
                <artifactId>fit-dependency-maven-plugin</artifactId>
                <version>${fit.version}</version>
                <executions>
                    <execution>
                        <id>dependency</id>
                        <phase>compile</phase>
                        <goals>
                            <goal>dependency</goal>
                        </goals>
                    </execution>
                </executions>
            </plugin>
            <plugin>
                <groupId>org.jacoco</groupId>
                <artifactId>jacoco-maven-plugin</artifactId>
                <version>${jacoco.maven-plugin.version}</version>
                <executions>
                    <execution>
                        <id>jacoco-initialize</id>
                        <goals>
                            <goal>prepare-agent</goal>
                        </goals>
                        <configuration>
                            <propertyName>argLine</propertyName>
                        </configuration>
                    </execution>
                </executions>
            </plugin>
            <plugin>
                <groupId>org.sonatype.central</groupId>
                <artifactId>central-publishing-maven-plugin</artifactId>
                <version>${central-publishing.maven-plugin.version}</version>
                <extensions>true</extensions>
                <configuration>
                    <publishingServerId>central</publishingServerId>
                </configuration>
            </plugin>
        </plugins>
    </build>
</project><|MERGE_RESOLUTION|>--- conflicted
+++ resolved
@@ -5,7 +5,7 @@
 
     <groupId>org.fitframework.fel</groupId>
     <artifactId>fel-parent</artifactId>
-    <version>3.5.0-SNAPSHOT</version>
+    <version>3.6.0-SNAPSHOT</version>
     <packaging>pom</packaging>
 
     <description>FIT Expression for LLM</description>
@@ -51,16 +51,9 @@
         <java.version>17</java.version>
 
         <!-- Framework version -->
-<<<<<<< HEAD
         <fit.version>3.6.0-SNAPSHOT</fit.version>
-        <fel.version>1.0.0-SNAPSHOT</fel.version>
-        <waterflow.version>1.0.0-SNAPSHOT</waterflow.version>
-        <tool.version>1.0.0-SNAPSHOT</tool.version>
-=======
-        <fit.version>3.5.0-SNAPSHOT</fit.version>
-        <fel.version>3.5.0-SNAPSHOT</fel.version>
-        <waterflow.version>3.5.0-SNAPSHOT</waterflow.version>
->>>>>>> 7d4969f4
+        <fel.version>3.6.0-SNAPSHOT</fel.version>
+        <waterflow.version>3.6.0-SNAPSHOT</waterflow.version>
 
         <!-- Third-party versions -->
         <bytebuddy.version>1.17.5</bytebuddy.version>
